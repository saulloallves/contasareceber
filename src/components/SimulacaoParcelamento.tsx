/* eslint-disable react-hooks/exhaustive-deps */
/* eslint-disable @typescript-eslint/no-explicit-any */
import { useState, useEffect, useMemo, JSXElementConstructor, Key, ReactElement, ReactNode, ReactPortal } from "react";
import {
  Calculator, Send, MessageSquare, Mail, CheckCircle,
  Clock, FileText, Download, Filter, RefreshCw,
  Eye, AlertTriangle, X,
} from "lucide-react";
import { SimulacaoParcelamentoService } from "../services/simulacaoParcelamentoService";
import { SimulacaoParcelamentoType as SimulacaoParcelamentoType, FiltrosSimulacao, EstatisticasParcelamento, RegistroAceite } from "../types/simulacaoParcelamento";
import { toast } from "react-hot-toast";
import { cobrancaService } from "../services/cobrancaService";
import { supabase } from "../lib/supabaseClient";
import { useUserProfile } from "../hooks/useUserProfile";

export function SimulacaoParcelamento() {
  const [abaSelecionada, setAbaSelecionada] = useState<
    "simular" | "propostas" | "aceites"
  >("simular");
  const [propostas, setPropostas] = useState<any[]>([]);
  const [carregando, setCarregando] = useState(false);
  // Estados separados de processamento
  const [processandoSimulacao, setProcessandoSimulacao] = useState(false);
  const [processandoProposta, setProcessandoProposta] = useState(false);
  const [processandoAceite, setProcessandoAceite] = useState(false);
  const [filtros, setFiltros] = useState<FiltrosSimulacao>({});
  const [modalAberto, setModalAberto] = useState<
    "simular" | "proposta" | "aceite" | "detalhes" | "selecionarCobranca" | null
  >(null);
  const [simulacaoAtual, setSimulacaoAtual] =
    useState<SimulacaoParcelamentoType | null>(null);
  const [propostaSelecionada, setPropostaSelecionada] = useState<any>(null);
  const [estatisticas, setEstatisticas] =
    useState<EstatisticasParcelamento | null>(null);
  const [aceites, setAceites] = useState<RegistroAceite[]>([]);
  const [carregandoAceites, setCarregandoAceites] = useState(false);

  // Autenticação/Perfil para "enviado_por"
  const [userId, setUserId] = useState<string | undefined>(undefined);
  const { profile } = useUserProfile(userId);

  useEffect(() => {
    // Captura o usuário autenticado atual
    (async () => {
      const { data } = await supabase.auth.getUser();
      const uid = data.user?.id;
      if (uid) setUserId(uid);
    })();
  }, []);

  // Form de simulação
  const [formSimulacao, setFormSimulacao] = useState({
    titulo_id: "",
    quantidade_parcelas: 3,
    data_primeira_parcela: "",
    valor_entrada: 0,
  });

  // Form de proposta
  const [formProposta, setFormProposta] = useState({
    canais_envio: ["whatsapp"] as ("whatsapp" | "email")[],
    observacoes: "",
  });

  // Form de aceite
  const [formAceite, setFormAceite] = useState({
    metodo_aceite: "whatsapp" as const,
    observacoes: "",
  });

  const simulacaoService = useMemo(() => new SimulacaoParcelamentoService(), []);

  // Estado e lógica para seleção de cobrança
  const [cobrancas, setCobrancas] = useState<any[]>([]);
  const [carregandoCobrancas, setCarregandoCobrancas] = useState(false);
  // Paginação do modal Selecionar Cobrança
  const [paginaAtual, setPaginaAtual] = useState(1);
  const pageSize = 50;
  // Filtros do modal Selecionar Cobrança
  const [filtroNomeUnidade, setFiltroNomeUnidade] = useState("");
  const [filtroCnpjUnidade, setFiltroCnpjUnidade] = useState("");
  const [filtroCodigoUnidade, setFiltroCodigoUnidade] = useState("");
  const [filtroValorMin, setFiltroValorMin] = useState<string>("");
  const [filtroValorMax, setFiltroValorMax] = useState<string>("");
  const [cobrancaSelecionada, setCobrancaSelecionada] = useState<any | null>(null);

  const carregarCobrancas = async () => {
    setCarregandoCobrancas(true);
    try {
  // Sempre que buscar novamente, volta para a primeira página
  setPaginaAtual(1);
      const filtrosServico: any = {
        apenasInadimplentes: true,
        colunaOrdenacao: "data_vencimento",
        direcaoOrdenacao: "asc",
      };
  // CNPJ: aplicar filtro local por prefixo (usuário pode digitar só o começo)
      if (filtroValorMin.trim()) filtrosServico.valorMin = parseFloat(filtroValorMin);
      if (filtroValorMax.trim()) filtrosServico.valorMax = parseFloat(filtroValorMax);

      let lista = await cobrancaService.buscarCobrancas(filtrosServico);

      // Filtros locais por nome e código da unidade
      if (filtroCnpjUnidade.trim()) {
        const termoCnpj = filtroCnpjUnidade.replace(/\D/g, "");
        lista = lista.filter((c: any) =>
          (c.cnpj || "").replace(/\D/g, "").startsWith(termoCnpj)
        );
      }
      if (filtroNomeUnidade.trim()) {
        const termo = filtroNomeUnidade.toLowerCase();
        lista = lista.filter((c: any) =>
          (c.unidades_franqueadas?.nome_unidade || c.cliente || "")
            .toLowerCase()
            .includes(termo)
        );
      }
      if (filtroCodigoUnidade.trim()) {
        const termoCod = filtroCodigoUnidade.toLowerCase();
        lista = lista.filter((c: any) =>
          (c.unidades_franqueadas?.codigo_unidade || "")
            .toLowerCase()
            .includes(termoCod)
        );
      }

      // Mantém todas as cobranças filtradas em memória; exibimos 50 por página
      setCobrancas(lista);
    } catch (error) {
      console.error("Erro ao carregar cobranças:", error);
      toast.error("Erro ao carregar cobranças");
    } finally {
      setCarregandoCobrancas(false);
    }
  };

  // Garante que a página atual seja válida quando o total de itens mudar
  useEffect(() => {
    const totalPaginas = Math.max(1, Math.ceil(cobrancas.length / pageSize));
    if (paginaAtual > totalPaginas) {
      setPaginaAtual(totalPaginas);
    }
  }, [cobrancas]);

  useEffect(() => {
    if (modalAberto === "selecionarCobranca") {
      carregarCobrancas();
    }
  }, [modalAberto]);

  useEffect(() => {
    if (abaSelecionada === "propostas") {
      carregarPropostas();
    }
    if (abaSelecionada === "aceites") {
      carregarAceites();
    }
    carregarEstatisticas();
  }, [abaSelecionada, filtros]);

  const carregarPropostas = async () => {
    setCarregando(true);
    try {
      const dados = await simulacaoService.buscarPropostas(filtros);
      setPropostas(dados);
    } catch (error) {
  console.error("Erro ao carregar propostas:", error);
  toast.error("Erro ao carregar propostas");
    } finally {
      setCarregando(false);
    }
  };

  const carregarEstatisticas = async () => {
    try {
      const stats = await simulacaoService.buscarEstatisticas();
      setEstatisticas(stats);
    } catch (error) {
  console.error("Erro ao carregar estatísticas:", error);
  toast.error("Erro ao carregar estatísticas");
    }
  };

  const carregarAceites = async () => {
    setCarregandoAceites(true);
    try {
      const dados = await simulacaoService.buscarAceites();
      setAceites(dados);
    } catch (error) {
      console.error("Erro ao carregar aceites:", error);
      toast.error("Erro ao carregar aceites");
    } finally {
      setCarregandoAceites(false);
    }
  };

  const simularParcelamento = async () => {
    if (!formSimulacao.titulo_id || !formSimulacao.data_primeira_parcela) {
      toast.error("ID do título e data da primeira parcela são obrigatórios");
      return;
    }

    setProcessandoSimulacao(true);
    try {
      const simulacao = await simulacaoService.simularParcelamento(
        formSimulacao.titulo_id,
        formSimulacao.quantidade_parcelas,
        formSimulacao.data_primeira_parcela,
        formSimulacao.valor_entrada || undefined
      );

      setSimulacaoAtual(simulacao);
    } catch (error) {
      toast.error(
        `Erro na simulação: ${error instanceof Error ? error.message : String(error)}`
      );
    } finally {
      setProcessandoSimulacao(false);
    }
  };

  const gerarProposta = async () => {
    if (!simulacaoAtual) return;

  setProcessandoProposta(true);
    try {
      // Salva simulação primeiro
      const simulacaoId = await simulacaoService.salvarSimulacao(
        simulacaoAtual
      );

      // Gera proposta
      const proposta = await simulacaoService.gerarProposta(
        simulacaoId,
        formProposta.canais_envio,
    (profile?.nome_completo || profile?.email || "Usuário")
      );

      // Envia pelos canais selecionados
      const resultados = [];

      if (formProposta.canais_envio.includes("whatsapp")) {
        const sucessoWhatsApp = await simulacaoService.enviarPropostaWhatsApp(
          proposta.id!
        );
        resultados.push(`WhatsApp: ${sucessoWhatsApp ? "Enviado" : "Falha"}`);
      }

      if (formProposta.canais_envio.includes("email")) {
        const sucessoEmail = await simulacaoService.enviarPropostaEmail(
          proposta.id!
        );
        resultados.push(`Email: ${sucessoEmail ? "Enviado" : "Falha"}`);
      }

  toast.success(`Proposta gerada e enviada!\n${resultados.join("\n")}`);

      setModalAberto(null);
      setSimulacaoAtual(null);
      setFormSimulacao({
        titulo_id: "",
        quantidade_parcelas: 3,
        data_primeira_parcela: "",
        valor_entrada: 0,
      });
      // Alterna para a aba de propostas e atualiza a lista e as estatísticas imediatamente
      setAbaSelecionada("propostas");
      await carregarPropostas();
      await carregarEstatisticas();
    } catch (error) {
  toast.error(`Erro ao gerar proposta: ${String(error)}`);
    } finally {
  setProcessandoProposta(false);
    }
  };

  const registrarAceite = async () => {
    if (!propostaSelecionada) return;

    setProcessandoAceite(true);
    try {
      await simulacaoService.registrarAceite(
        propostaSelecionada.id,
        formAceite.metodo_aceite,
        "unknown_ip", // TODO: capturar IP real no backend
        navigator.userAgent,
        formAceite.observacoes
      );

      toast.success("Aceite registrado com sucesso!");
      setModalAberto(null);
      setPropostaSelecionada(null);
  // Atualiza propostas, estatísticas e a lista de aceites e alterna para a aba de aceites
  await carregarPropostas();
  await carregarEstatisticas();
  await carregarAceites();
  setAbaSelecionada("aceites");
    } catch (error) {
      toast.error(`Erro ao registrar aceite: ${String(error)}`);
    } finally {
      setProcessandoAceite(false);
    }
  };

  const exportarDados = async () => {
    try {
      const csv = await simulacaoService.exportarPropostas(filtros);
      const blob = new Blob([csv], { type: "text/csv;charset=utf-8;" });
      const url = window.URL.createObjectURL(blob);
      const a = document.createElement("a");
      a.href = url;
      a.download = `propostas-parcelamento-${
        new Date().toISOString().split("T")[0]
      }.csv`;
      document.body.appendChild(a);
      a.click();
      window.URL.revokeObjectURL(url);
      document.body.removeChild(a);
  toast.success("Exportação iniciada");
    } catch (error) {
  toast.error(`Erro ao exportar dados: ${String(error)}`);
    }
  };

  const formatarMoeda = (valor: number) => {
    return new Intl.NumberFormat("pt-BR", {
      style: "currency",
      currency: "BRL",
    }).format(valor);
  };

  const formatarData = (data: string) => {
    return new Date(data).toLocaleDateString("pt-BR");
  };

  const getStatusIcon = (status: string) => {
    switch (status) {
      case "enviada":
        return <Clock className="w-5 h-5 text-blue-600" />;
      case "aceita":
        return <CheckCircle className="w-5 h-5 text-green-600" />;
      case "recusada":
        return <X className="w-5 h-5 text-red-600" />;
      case "expirada":
        return <AlertTriangle className="w-5 h-5 text-orange-600" />;
      default:
        return <Clock className="w-5 h-5 text-gray-600" />;
    }
  };

  const getStatusColor = (status: string) => {
    switch (status) {
      case "enviada":
        return "bg-blue-100 text-blue-800";
      case "aceita":
        return "bg-green-100 text-green-800";
      case "recusada":
        return "bg-red-100 text-red-800";
      case "expirada":
        return "bg-orange-100 text-orange-800";
      default:
        return "bg-gray-100 text-gray-800";
    }
  };

  return (
    <div className="max-w-full mx-auto p-6">
      <div className="bg-white rounded-lg shadow-lg p-8">
        <div className="flex items-center justify-between mb-8">
          <div className="flex items-center">
            <div className="w-12 h-12 bg-gradient-to-br from-[#ff9923] to-[#ffc31a] rounded-xl flex items-center justify-center shadow-lg mr-4">
              <Calculator className="w-7 h-7 text-white" />
            </div>
            <div>
              <h1 className="text-2xl font-bold text-gray-800">
                Simulação de Parcelamento
              </h1>
              <p className="text-gray-600">
                Geração automática de propostas com envio via WhatsApp/Email
              </p>
            </div>
          </div>

          <div className="flex space-x-3">
            <button
              onClick={exportarDados}
              className="flex items-center px-4 py-2 bg-[#ff9923] text-white rounded-lg hover:bg-[#6b3a10] transition-colors duration-300"
            >
              <Download className="w-4 h-4 mr-2" />
              Exportar
            </button>
          </div>
        </div>

        {/* Estatísticas */}
        {estatisticas && (
          <div className="grid grid-cols-1 md:grid-cols-5 gap-6 mb-8">
            <div className="bg-blue-50 rounded-lg p-4">
              <div className="text-2xl font-bold text-blue-600">
                {estatisticas.total_simulacoes}
              </div>
              <div className="text-sm text-blue-800">Total Simulações</div>
            </div>
            <div className="bg-purple-50 rounded-lg p-4">
              <div className="text-2xl font-bold text-purple-600">
                {estatisticas.propostas_enviadas}
              </div>
              <div className="text-sm text-purple-800">Propostas Enviadas</div>
            </div>
            <div className="bg-green-50 rounded-lg p-4">
              <div className="text-2xl font-bold text-green-600">
                {estatisticas.propostas_aceitas}
              </div>
              <div className="text-sm text-green-800">Propostas Aceitas</div>
            </div>
            <div className="bg-yellow-50 rounded-lg p-4">
              <div className="text-2xl font-bold text-yellow-600">
                {estatisticas.taxa_conversao.toFixed(1)}%
              </div>
              <div className="text-sm text-yellow-800">Taxa Conversão</div>
            </div>
            <div className="bg-orange-50 rounded-lg p-4">
              <div className="text-2xl font-bold text-orange-600">
                {formatarMoeda(estatisticas.valor_total_parcelado)}
              </div>
              <div className="text-sm text-orange-800">Valor Parcelado</div>
            </div>
          </div>
        )}

        {/* Navegação por abas */}
        <div className="border-b border-gray-200 mb-8">
          <nav className="-mb-px flex space-x-8">
            {[
              { id: "simular", label: "Simulador", icon: Calculator },
              { id: "propostas", label: "Propostas Enviadas", icon: Send },
              {
                id: "aceites",
                label: "Aceites Registrados",
                icon: CheckCircle,
              },
            ].map((aba) => {
              const Icon = aba.icon;
              return (
                <button
                  key={aba.id}
                  onClick={() => setAbaSelecionada(aba.id as any)}
                  className={`flex items-center py-2 px-1 border-b-2 font-medium text-sm ${
                    abaSelecionada === aba.id
                      ? "border-green-500 text-green-600"
                      : "border-transparent text-gray-500 hover:text-gray-700 hover:border-gray-300"
                  }`}
                >
                  <Icon className="w-4 h-4 mr-2" />
                  {aba.label}
                </button>
              );
            })}
          </nav>
        </div>

        {/* Conteúdo das abas */}
        {abaSelecionada === "simular" && (
          <div className="bg-gradient-to-r from-green-50 to-blue-50 rounded-lg p-6">
            <h3 className="text-lg font-semibold text-gray-800 mb-6">
              Simulador de Parcelamento
            </h3>
<<<<<<< HEAD
=======
            <p className="text-gray-500">
              {busca ? "Tente ajustar os termos de busca" : "Não há cobranças disponíveis para parcelamento"}
            </p>
          </div>
        ) : (
          <>
            {/* Visualização em Cards */}
            {visualizacao === "cards" && (
              <div className="grid grid-cols-1 md:grid-cols-2 lg:grid-cols-3 gap-6">
                {cobrancasFiltradas.map((cobranca) => (
                  <CardCobranca key={cobranca.id} cobranca={cobranca} />
                ))}
              </div>
            )}

            {/* Visualização em Lista */}
            {visualizacao === "lista" && (
              <div className="overflow-x-auto">
                <table className="min-w-full divide-y divide-gray-200">
                  <thead className="bg-gray-50">
                    <tr>
                      <th className="px-6 py-3 text-left text-xs font-medium text-gray-500 uppercase tracking-wider">
                        Cliente
                      </th>
                      <th className="px-6 py-3 text-left text-xs font-medium text-gray-500 uppercase tracking-wider">
                        Valor Original
                      </th>
                      <th className="px-6 py-3 text-left text-xs font-medium text-gray-500 uppercase tracking-wider">
                        Valor Atualizado
                      </th>
                      <th className="px-6 py-3 text-left text-xs font-medium text-gray-500 uppercase tracking-wider">
                        Vencimento
                      </th>
                      <th className="px-6 py-3 text-left text-xs font-medium text-gray-500 uppercase tracking-wider">
                        Status Atraso
                      </th>
                      <th className="px-6 py-3 text-left text-xs font-medium text-gray-500 uppercase tracking-wider">
                        Ação
                      </th>
                    </tr>
                  </thead>
                  <tbody className="bg-white divide-y divide-gray-200">
                    {cobrancasFiltradas.map((cobranca) => (
                      <LinhaCobranca key={cobranca.id} cobranca={cobranca} />
                    ))}
                  </tbody>
                </table>
              </div>
            )}
          </>
        )}
      </div>

      <>
        {/* Modal de Simulação */}
      {modalAberto === "simular" && cobrancasParaSimular.length > 0 && (
        <div className="fixed inset-0 bg-black bg-opacity-50 flex items-center justify-center z-50">
          <div className="bg-white rounded-lg p-6 max-w-4xl w-full max-h-[90vh] overflow-y-auto">
            <div className="flex items-center justify-between mb-6">
              <h3 className="text-lg font-semibold">
                {cobrancasParaSimular.length > 1 
                  ? `Simular Parcelamento - ${cobrancasParaSimular.length} cobranças selecionadas`
                  : `Simular Parcelamento - ${cobrancasParaSimular[0].cliente}`
                }
              </h3>
              <button
                onClick={fecharModal}
                className="text-gray-500 hover:text-gray-700"
              >
                ✕
              </button>
            </div>

            <div className="space-y-6">
              {/* Informações das Cobranças */}
              <div className="bg-gray-50 rounded-lg p-4">
                <h4 className="font-medium text-gray-800 mb-3">
                  {cobrancasParaSimular.length > 1 
                    ? `Dados das ${cobrancasParaSimular.length} Cobranças Selecionadas:`
                    : "Dados da Cobrança:"
                  }
                </h4>
                
                {cobrancasParaSimular.length === 1 ? (
                  // Exibição para uma cobrança
                  <div className="grid grid-cols-1 md:grid-cols-3 gap-4 text-sm">
                    <div>
                      <span className="text-gray-600">Cliente:</span>
                      <p className="font-medium">{cobrancasParaSimular[0].cliente}</p>
                    </div>
                    <div>
                      <span className="text-gray-600">CNPJ/CPF:</span>
                      <p className="font-medium">
                        {formatarCNPJCPF(
                          cobrancasParaSimular[0].cnpj || cobrancasParaSimular[0].cpf || ""
                        )}
                      </p>
                    </div>
                    <div>
                      <span className="text-gray-600">Valor Original:</span>
                      <p className="font-medium">
                        {formatarMoeda(cobrancasParaSimular[0].valor_original)}
                      </p>
                    </div>
                    <div>
                      <span className="text-gray-600">Valor Atualizado:</span>
                      <p className="font-medium text-red-600">
                        {formatarMoeda(
                          cobrancasParaSimular[0].valor_atualizado ||
                            cobrancasParaSimular[0].valor_original
                        )}
                      </p>
                    </div>
                    <div>
                      <span className="text-gray-600">Vencimento:</span>
                      <p className="font-medium">
                        {formatarData(cobrancasParaSimular[0].data_vencimento)}
                      </p>
                    </div>
                    <div>
                      <span className="text-gray-600">Dias em Atraso:</span>
                      <p className="font-medium">
                        {cobrancasParaSimular[0].dias_em_atraso || 0} dias
                      </p>
                    </div>
                  </div>
                ) : (
                  // Exibição para múltiplas cobranças
                  <div className="space-y-4">
                    {/* Resumo consolidado */}
                    <div className="grid grid-cols-1 md:grid-cols-3 gap-4 text-sm bg-white rounded-lg p-4 border">
                      <div>
                        <span className="text-gray-600">Cliente:</span>
                        <p className="font-medium">{cobrancasParaSimular[0].cliente}</p>
                      </div>
                      <div>
                        <span className="text-gray-600">CNPJ/CPF:</span>
                        <p className="font-medium">
                          {formatarCNPJCPF(
                            cobrancasParaSimular[0].cnpj || cobrancasParaSimular[0].cpf || ""
                          )}
                        </p>
                      </div>
                      <div>
                        <span className="text-gray-600">Total de Cobranças:</span>
                        <p className="font-medium text-blue-600">
                          {cobrancasParaSimular.length} cobranças
                        </p>
                      </div>
                      <div>
                        <span className="text-gray-600">Valor Original Total:</span>
                        <p className="font-medium">
                          {formatarMoeda(
                            cobrancasParaSimular.reduce((acc, c) => acc + c.valor_original, 0)
                          )}
                        </p>
                      </div>
                      <div>
                        <span className="text-gray-600">Valor Atualizado Total:</span>
                        <p className="font-medium text-red-600">
                          {formatarMoeda(
                            cobrancasParaSimular.reduce((acc, c) => 
                              acc + (c.valor_atualizado || c.valor_original), 0
                            )
                          )}
                        </p>
                      </div>
                      <div>
                        <span className="text-gray-600">Maior Atraso:</span>
                        <p className="font-medium">
                          {Math.max(...cobrancasParaSimular.map(c => c.dias_em_atraso || 0))} dias
                        </p>
                      </div>
                    </div>
                    
                    {/* Lista detalhada das cobranças */}
                    <div>
                      <h5 className="font-medium text-gray-700 mb-2">Detalhamento das Cobranças:</h5>
                      <div className="max-h-40 overflow-y-auto space-y-2">
                        {cobrancasParaSimular.map((cobranca, index) => (
                          <div key={cobranca.id} className="flex justify-between items-center p-2 bg-white rounded border text-sm">
                            <div>
                              <span className="font-medium">Cobrança {index + 1}</span>
                              <span className="text-gray-500 ml-2">
                                (Venc: {formatarData(cobranca.data_vencimento)})
                              </span>
                            </div>
                            <div className="text-right">
                              <div className="font-medium">
                                {formatarMoeda(cobranca.valor_atualizado || cobranca.valor_original)}
                              </div>
                              <div className="text-xs text-gray-500">
                                {cobranca.dias_em_atraso || 0} dias atraso
                              </div>
                            </div>
                          </div>
                        ))}
                      </div>
                    </div>
                  </div>
                )}
                </div>
              </div>
>>>>>>> 7323c964

            <div className="grid grid-cols-1 md:grid-cols-2 gap-6">
              <div className="space-y-4">
                <div>
                  <label className="block text-sm font-medium text-gray-700 mb-2">
                    ID do Título (Cobrança) *
                  </label>
                  <div className="flex gap-2">
                    <input
                      type="text"
                      value={formSimulacao.titulo_id}
                      onChange={(e) => {
                        setFormSimulacao({
                          ...formSimulacao,
                          titulo_id: e.target.value,
                        });
                        setCobrancaSelecionada(null);
                      }}
                      className="w-full px-3 py-2 border border-gray-300 rounded-lg focus:ring-2 focus:ring-green-500"
                      placeholder="UUID da cobrança"
                    />
                    <button
                      type="button"
                      onClick={() => setModalAberto("selecionarCobranca")}
                      className="px-3 py-2 bg-[#ff9923] text-white rounded-lg hover:bg-[#6b3a10] transition-colors duration-300 "
                    >
                      Selecionar
                    </button>
                  </div>
                  {cobrancaSelecionada && (
                    <div className="mt-2 text-sm text-gray-700 bg-gray-50 border border-gray-200 rounded p-2">
                      <div><span className="font-medium">Unidade:</span> {cobrancaSelecionada.unidades_franqueadas?.nome_unidade || cobrancaSelecionada.cliente}</div>
                      <div><span className="font-medium">CNPJ:</span> {cobrancaSelecionada.cnpj}</div>
                      <div className="flex gap-4"><span className="font-medium">Valor:</span> {formatarMoeda(cobrancaSelecionada.valor_atualizado || cobrancaSelecionada.valor_original)} <span className="font-medium">Venc.:</span> {formatarData(cobrancaSelecionada.data_vencimento)}</div>
                    </div>
                  )}
                </div>

                <div>
                  <label className="block text-sm font-medium text-gray-700 mb-2">
                    Quantidade de Parcelas
                  </label>
                  <select
                    value={formSimulacao.quantidade_parcelas}
                    onChange={(e) =>
                      setFormSimulacao({
                        ...formSimulacao,
                        quantidade_parcelas: parseInt(e.target.value),
                      })
                    }
                    className="w-full px-3 py-2 border border-gray-300 rounded-lg focus:ring-2 focus:ring-green-500"
                  >
                    <option value={2}>2x</option>
                    <option value={3}>3x</option>
                    <option value={4}>4x</option>
                    <option value={5}>5x</option>
                    <option value={6}>6x</option>
                  </select>
                </div>

                <div>
                  <label className="block text-sm font-medium text-gray-700 mb-2">
                    Data da Primeira Parcela *
                  </label>
                  <input
                    type="date"
                    value={formSimulacao.data_primeira_parcela}
                    onChange={(e) =>
                      setFormSimulacao({
                        ...formSimulacao,
                        data_primeira_parcela: e.target.value,
                      })
                    }
                    className="w-full px-3 py-2 border border-gray-300 rounded-lg focus:ring-2 focus:ring-green-500"
                  />
                </div>

                <div>
                  <label className="block text-sm font-medium text-gray-700 mb-2">
                    Valor de Entrada (opcional)
                  </label>
                  <input
                    type="number"
                    step="0.01"
                    value={formSimulacao.valor_entrada}
                    onChange={(e) =>
                      setFormSimulacao({
                        ...formSimulacao,
                        valor_entrada: parseFloat(e.target.value) || 0,
                      })
                    }
                    className="w-full px-3 py-2 border border-gray-300 rounded-lg focus:ring-2 focus:ring-green-500"
                    placeholder="0,00"
                  />
                </div>

                <button
                  onClick={simularParcelamento}
                  disabled={processandoSimulacao}
                  className="w-full px-4 py-3 bg-green-600 text-white rounded-lg hover:bg-green-700 disabled:opacity-50"
                >
                  {processandoSimulacao ? "Simulando..." : "Simular Parcelamento"}
                </button>
              </div>

              {/* Resultado da Simulação */}
              {simulacaoAtual && (
                <div className="bg-white rounded-lg p-6 border border-gray-200">
                  <h4 className="text-lg font-semibold text-gray-800 mb-4">
                    Resultado da Simulação
                  </h4>

                  <div className="space-y-3 mb-4">
                    <div className="flex justify-between">
                      <span>Valor Original:</span>
                      <span className="font-medium">
                        {formatarMoeda(simulacaoAtual.valor_original)}
                      </span>
                    </div>
                    <div className="flex justify-between">
                      <span>Valor Atualizado:</span>
                      <span className="font-medium text-red-600">
                        {formatarMoeda(simulacaoAtual.valor_atualizado)}
                      </span>
                    </div>
                    {simulacaoAtual.valor_entrada && (
                      <div className="flex justify-between">
                        <span>Entrada:</span>
                        <span className="font-medium text-green-600">
                          {formatarMoeda(simulacaoAtual.valor_entrada)}
                        </span>
                      </div>
                    )}
                    <div className="flex justify-between">
                      <span>Parcelas:</span>
                      <span className="font-medium">
                        {simulacaoAtual.quantidade_parcelas}x{" "}
                        {formatarMoeda(simulacaoAtual.parcelas?.[0]?.valor || 0)}
                      </span>
                    </div>
                    <div className="flex justify-between">
                      <span>Multa:</span>
                      <span className="font-medium">
                        10% ({formatarMoeda(simulacaoAtual.parcelas?.[0]?.multa || 0)})
                      </span>
                    </div>
                    <div className="flex justify-between">
                      <span>Juros Mora:</span>
                      <span className="font-medium">
                        {simulacaoAtual.percentual_juros_mora}% ({formatarMoeda(simulacaoAtual.parcelas?.[0]?.juros_mora || 0)})
                      </span>
                    </div>
                    <div className="flex justify-between border-t pt-2">
                      <span className="font-semibold">Total:</span>
                      <span className="font-bold text-blue-600">
                        {formatarMoeda(simulacaoAtual.valor_total_parcelamento)}
                      </span>
                    </div>
                  </div>

                  <div className="bg-gray-50 rounded-lg p-4 mb-4">
                    <h5 className="font-medium mb-2">Cronograma:</h5>
                    {simulacaoAtual.parcelas.map((parcela: { numero: string | number | boolean | ReactElement<any, string | JSXElementConstructor<any>> | Iterable<ReactNode> | ReactPortal | null | undefined; data_vencimento: string; valor: number; }, index: Key | null | undefined) => (
                      <div key={index} className="flex justify-between text-sm">
                        <span>
                          Parcela {parcela.numero} (
                          {formatarData(parcela.data_vencimento)}):
                        </span>
                        <span>{formatarMoeda(parcela.valor)}</span>
                      </div>
                    ))}
                  </div>

                  {/* Canais de envio */}
                  <div className="mb-4">
                    <h5 className="font-medium text-gray-800 mb-2">Canais de envio</h5>
                    <div className="flex flex-wrap items-center gap-6">
                      <label className="inline-flex items-center gap-2 text-sm text-gray-700">
                        <input
                          type="checkbox"
                          id="whatsapp-card"
                          checked={formProposta.canais_envio.includes("whatsapp")}
                          onChange={(e) => {
                            if (e.target.checked) {
                              setFormProposta({
                                ...formProposta,
                                canais_envio: [...formProposta.canais_envio, "whatsapp"],
                              });
                            } else {
                              setFormProposta({
                                ...formProposta,
                                canais_envio: formProposta.canais_envio.filter((c) => c !== "whatsapp"),
                              });
                            }
                          }}
                          className="w-4 h-4 text-green-600 border-gray-300 rounded focus:ring-green-500"
                        />
                        <span className="flex items-center">
                          <MessageSquare className="w-4 h-4 mr-1 text-green-600" />
                          WhatsApp
                        </span>
                      </label>
                      <label className="inline-flex items-center gap-2 text-sm text-gray-700">
                        <input
                          type="checkbox"
                          id="email-card"
                          checked={formProposta.canais_envio.includes("email")}
                          onChange={(e) => {
                            if (e.target.checked) {
                              setFormProposta({
                                ...formProposta,
                                canais_envio: [...formProposta.canais_envio, "email"],
                              });
                            } else {
                              setFormProposta({
                                ...formProposta,
                                canais_envio: formProposta.canais_envio.filter((c) => c !== "email"),
                              });
                            }
                          }}
                          className="w-4 h-4 text-green-600 border-gray-300 rounded focus:ring-green-500"
                        />
                        <span className="flex items-center">
                          <Mail className="w-4 h-4 mr-1 text-blue-600" />
                          Email
                        </span>
                      </label>
                    </div>
                  </div>

                  <button
                    onClick={gerarProposta}
                    disabled={processandoProposta || formProposta.canais_envio.length === 0}
                    className="w-full px-4 py-2 bg-blue-600 text-white rounded-lg hover:bg-blue-700 disabled:opacity-50 transition-colors duration-300"
                  >
                    {processandoProposta ? "Gerando..." : "Gerar e Enviar Proposta"}
                  </button>
                </div>
              )}
            </div>
          </div>
        )}

        {abaSelecionada === "propostas" && (
          <div className="space-y-6">
            {/* Filtros */}
            <div className="bg-gray-50 rounded-lg p-6">
              <div className="flex items-center mb-4">
                <Filter className="w-5 h-5 text-gray-600 mr-2" />
                <h3 className="text-lg font-semibold text-gray-800">Filtros</h3>
              </div>

              <div className="grid grid-cols-1 md:grid-cols-4 gap-4">
                <select
                  value={filtros.status_proposta || ""}
                  onChange={(e) =>
                    setFiltros({ ...filtros, status_proposta: e.target.value })
                  }
                  className="px-3 py-2 border border-gray-300 rounded-lg focus:ring-2 focus:ring-green-500"
                >
                  <option value="">Todos os Status</option>
                  <option value="enviada">Enviada</option>
                  <option value="aceita">Aceita</option>
                  <option value="recusada">Recusada</option>
                  <option value="expirada">Expirada</option>
                </select>

                <input
                  type="text"
                  value={filtros.cnpj || ""}
                  onChange={(e) =>
                    setFiltros({ ...filtros, cnpj: e.target.value })
                  }
                  placeholder="CNPJ"
                  className="px-3 py-2 border border-gray-300 rounded-lg focus:ring-2 focus:ring-green-500"
                />

                <input
                  type="date"
                  value={filtros.data_inicio || ""}
                  onChange={(e) =>
                    setFiltros({ ...filtros, data_inicio: e.target.value })
                  }
                  className="px-3 py-2 border border-gray-300 rounded-lg focus:ring-2 focus:ring-green-500"
                />

                <input
                  type="text"
                  value={filtros.enviado_por || ""}
                  onChange={(e) =>
                    setFiltros({ ...filtros, enviado_por: e.target.value })
                  }
                  placeholder="Enviado por"
                  className="px-3 py-2 border border-gray-300 rounded-lg focus:ring-2 focus:ring-green-500"
                />
              </div>
            </div>

            {/* Lista de Propostas */}
            <div className="space-y-4">
              {carregando ? (
                <div className="text-center py-8">
                  <RefreshCw className="w-8 h-8 animate-spin text-green-600 mx-auto mb-4" />
                  <p className="text-gray-600">Carregando propostas...</p>
                </div>
              ) : propostas.length === 0 ? (
                <div className="text-center py-8">
                  <FileText className="w-16 h-16 text-gray-400 mx-auto mb-4" />
                  <p className="text-gray-600">Nenhuma proposta encontrada</p>
                </div>
              ) : (
                propostas.map((proposta) => (
                  <div
                    key={proposta.id}
                    className="border border-gray-200 rounded-lg p-6"
                  >
                    <div className="flex items-start justify-between mb-4">
                      <div>
                        <h3 className="text-lg font-semibold text-gray-800">
                          {(proposta as any).cobrancas_franqueados
                            ?.unidades_franqueadas?.nome_franqueado ||
                            "Cliente"}
                        </h3>
                        <p className="text-sm text-gray-600">
                          CNPJ: {proposta.cnpj_unidade}
                        </p>
                        <p className="text-sm text-gray-600">
                          {
                            (proposta as any).simulacoes_parcelamento
                              ?.quantidade_parcelas
                          }
                          x de{" "}
                          {formatarMoeda(
                            (proposta as any).simulacoes_parcelamento
                              ?.parcelas?.[0]?.valor || 0
                          )}
                        </p>
                      </div>
                      <div className="flex items-center space-x-2">
                        {getStatusIcon(proposta.status_proposta)}
                        <span
                          className={`px-3 py-1 rounded-full text-sm font-medium ${getStatusColor(
                            proposta.status_proposta
                          )}`}
                        >
                          {proposta.status_proposta.toUpperCase()}
                        </span>
                      </div>
                    </div>

                    <div className="grid grid-cols-1 md:grid-cols-3 gap-4 mb-4 text-sm text-gray-600">
                      <div>
                        <span className="font-medium">Enviado em:</span>{" "}
                        {formatarData(proposta.created_at)}
                      </div>
                      <div>
                        <span className="font-medium">Por:</span>{" "}
                        {proposta.enviado_por}
                      </div>
                      <div>
                        <span className="font-medium">Canais:</span>{" "}
                        {proposta.canais_envio.join(", ")}
                      </div>
                    </div>

                    <div className="flex space-x-3">
                      <button
                        onClick={() => {
                          setPropostaSelecionada(proposta);
                          setModalAberto("aceite");
                        }}
                        disabled={proposta.status_proposta !== "enviada"}
                        className="flex items-center px-3 py-2 bg-green-600 text-white rounded-lg hover:bg-green-700 disabled:opacity-50 text-sm"
                      >
                        <CheckCircle className="w-4 h-4 mr-1" />
                        Registrar Aceite
                      </button>
                      <button
                        onClick={() => {
                          setPropostaSelecionada(proposta);
                          setModalAberto("detalhes");
                        }}
                        className="flex items-center px-3 py-2 bg-blue-600 text-white rounded-lg hover:bg-blue-700 text-sm"
                      >
                        <Eye className="w-4 h-4 mr-1" />
                        Ver Detalhes
                      </button>
                    </div>
                  </div>
                ))
              )}
            </div>
          </div>
        )}

        {abaSelecionada === "aceites" && (
          <div className="space-y-6">
            <div className="flex items-center mb-2">
              <CheckCircle className="w-5 h-5 text-green-600 mr-2" />
              <h3 className="text-lg font-semibold text-gray-800">Aceites Registrados</h3>
            </div>

            {carregandoAceites ? (
              <div className="text-center py-8">
                <RefreshCw className="w-8 h-8 animate-spin text-green-600 mx-auto mb-4" />
                <p className="text-gray-600">Carregando aceites...</p>
              </div>
            ) : aceites.length === 0 ? (
              <div className="text-center py-8">
                <FileText className="w-16 h-16 text-gray-400 mx-auto mb-4" />
                <p className="text-gray-600">Nenhum aceite registrado</p>
              </div>
            ) : (
              <div className="space-y-4">
                {aceites.map((a) => (
                  <div key={a.id} className="border border-gray-200 rounded-lg p-6">
                    <div className="flex items-start justify-between mb-3">
                      <div>
                        <p className="text-sm text-gray-600">CNPJ</p>
                        <h4 className="text-base font-semibold text-gray-800">{a.cnpj_unidade}</h4>
                      </div>
                      <span className="px-3 py-1 rounded-full text-xs font-medium bg-green-100 text-green-800 capitalize">
                        {a.metodo_aceite}
                      </span>
                    </div>
                    <div className="grid grid-cols-1 md:grid-cols-3 gap-4 text-sm text-gray-700">
                      <div>
                        <span className="font-medium">Data do aceite:</span> {new Date(a.data_aceite).toLocaleString("pt-BR")}
                      </div>
                      <div>
                        <span className="font-medium">Proposta ID:</span> {a.proposta_id}
                      </div>
                      <div>
                        <span className="font-medium">Título ID:</span> {a.titulo_id}
                      </div>
                    </div>
                    {a.observacoes && (
                      <p className="mt-3 text-sm text-gray-600">
                        <span className="font-medium">Observações:</span> {a.observacoes}
                      </p>
                    )}
                  </div>
                ))}
              </div>
            )}
          </div>
        )}
      </div>

      {/* Modal de Proposta */}
      {modalAberto === "proposta" && simulacaoAtual && (
        <div className="fixed inset-0 bg-black bg-opacity-50 flex items-center justify-center z-50">
          <div className="bg-white rounded-lg p-6 max-w-md w-full">
            <div className="flex items-center justify-between mb-6">
              <h3 className="text-lg font-semibold">
                Gerar Proposta de Parcelamento
              </h3>
              <button
                onClick={() => setModalAberto(null)}
                className="text-gray-500 hover:text-gray-700"
              >
                ✕
              </button>
            </div>

            <div className="space-y-6">
              {/* Resumo da Simulação (igual ao modal da Gestão de Cobranças) */}
              <div className="bg-green-50 border border-green-200 rounded-lg p-4">
                <h4 className="font-medium text-green-800 mb-2">
                  Resultado da Simulação
                </h4>
                <div className="space-y-2 text-sm">
                  <div className="flex justify-between">
                    <span>Valor Original:</span>
                    <span className="font-medium">{formatarMoeda(simulacaoAtual.valor_original)}</span>
                  </div>
                  <div className="flex justify-between">
                    <span>Valor Atualizado:</span>
                    <span className="font-medium text-red-600">{formatarMoeda(simulacaoAtual.valor_atualizado)}</span>
                  </div>
                  <div className="flex justify-between">
                    <span>Parcelas:</span>
                    <span className="font-medium">{simulacaoAtual.quantidade_parcelas}x {formatarMoeda(simulacaoAtual.parcelas?.[0]?.valor || 0)}</span>
                  </div>
                  <div className="flex justify-between">
                    <span>Multa:</span>
                    <span className="font-medium">10% ({formatarMoeda(simulacaoAtual.parcelas?.[0]?.multa || 0)})</span>
                  </div>
                  <div className="flex justify-between">
                    <span>Juros Mora:</span>
                    <span className="font-medium">{simulacaoAtual.percentual_juros_mora}% ({formatarMoeda(simulacaoAtual.parcelas?.[0]?.juros_mora || 0)})</span>
                  </div>
                  <div className="flex justify-between border-t pt-2">
                    <span className="font-semibold">Total:</span>
                    <span className="font-bold text-blue-600">{formatarMoeda(simulacaoAtual.valor_total_parcelamento)}</span>
                  </div>
                </div>

                {/* Cronograma */}
                <div className="bg-white border rounded-lg p-3 mt-3">
                  <h5 className="font-medium mb-2">Cronograma:</h5>
                  <div className="space-y-1 text-sm">
                    {simulacaoAtual.parcelas.map((parcela: { numero: string | number | boolean | ReactElement<any, string | JSXElementConstructor<any>> | Iterable<ReactNode> | ReactPortal | null | undefined; data_vencimento: string; valor: number; }, idx: Key | null | undefined) => (
                      <div key={idx} className="flex justify-between">
                        <span>
                          Parcela {parcela.numero} ({formatarData(parcela.data_vencimento)}):
                        </span>
                        <span>{formatarMoeda(parcela.valor)}</span>
                      </div>
                    ))}
                  </div>
                </div>

                {/* Canais de envio */}
                <div className="mt-4">
                  <label className="block text-sm font-medium text-gray-700 mb-2">
                    Canais de envio
                  </label>
                  <div className="flex flex-wrap items-center gap-6">
                    <label className="inline-flex items-center gap-2 text-sm text-gray-700">
                      <input
                        type="checkbox"
                        id="whatsapp"
                        checked={formProposta.canais_envio.includes("whatsapp")}
                        onChange={(e) => {
                          if (e.target.checked) {
                            setFormProposta({
                              ...formProposta,
                              canais_envio: [...formProposta.canais_envio, "whatsapp"],
                            });
                          } else {
                            setFormProposta({
                              ...formProposta,
                              canais_envio: formProposta.canais_envio.filter((c) => c !== "whatsapp"),
                            });
                          }
                        }}
                        className="w-4 h-4 text-green-600 border-gray-300 rounded focus:ring-green-500"
                      />
                      <span className="flex items-center">
                        <MessageSquare className="w-4 h-4 mr-1 text-green-600" />
                        WhatsApp
                      </span>
                    </label>
                    <label className="inline-flex items-center gap-2 text-sm text-gray-700">
                      <input
                        type="checkbox"
                        id="email"
                        checked={formProposta.canais_envio.includes("email")}
                        onChange={(e) => {
                          if (e.target.checked) {
                            setFormProposta({
                              ...formProposta,
                              canais_envio: [...formProposta.canais_envio, "email"],
                            });
                          } else {
                            setFormProposta({
                              ...formProposta,
                              canais_envio: formProposta.canais_envio.filter((c) => c !== "email"),
                            });
                          }
                        }}
                        className="w-4 h-4 text-green-600 border-gray-300 rounded focus:ring-green-500"
                      />
                      <span className="flex items-center">
                        <Mail className="w-4 h-4 mr-1 text-blue-600" />
                        Email
                      </span>
                    </label>
                  </div>
                </div>
              </div>

              {/* Observações */}
              <div>
                <label className="block text-sm font-medium text-gray-700 mb-2">
                  Observações (opcional)
                </label>
                <textarea
                  value={formProposta.observacoes}
                  onChange={(e) =>
                    setFormProposta({
                      ...formProposta,
                      observacoes: e.target.value,
                    })
                  }
                  rows={3}
                  className="w-full px-3 py-2 border border-gray-300 rounded-lg focus:ring-2 focus:ring-green-500"
                  placeholder="Observações adicionais para a proposta..."
                />
              </div>
            </div>

            <div className="flex space-x-3 mt-6">
              <button
                onClick={gerarProposta}
                disabled={processandoProposta || formProposta.canais_envio.length === 0}
                className="flex-1 px-4 py-2 bg-blue-600 text-white rounded-lg hover:bg-blue-700 disabled:opacity-50"
              >
                {processandoProposta ? "Gerando..." : "Gerar e Enviar Proposta"}
              </button>
              <button
                onClick={() => setModalAberto(null)}
                className="px-4 py-2 bg-gray-600 text-white rounded-lg hover:bg-gray-700"
              >
                Cancelar
              </button>
            </div>
          </div>
        </div>
      )}

      {/* Modal de Detalhes */}
      {modalAberto === "detalhes" && propostaSelecionada && (
        <div className="fixed inset-0 bg-black bg-opacity-50 flex items-center justify-center z-50">
          <div className="bg-white rounded-lg p-6 max-w-2xl w-full max-h-[80vh] overflow-y-auto">
            <div className="flex items-center justify-between mb-6">
              <h3 className="text-lg font-semibold">Detalhes da Proposta</h3>
              <button
                onClick={() => setModalAberto(null)}
                className="text-gray-500 hover:text-gray-700"
              >
                ✕
              </button>
            </div>
            <div className="space-y-6">
              {/* Informações da Proposta */}
              <div className="bg-blue-50 border border-blue-200 rounded-lg p-4">
                <h4 className="font-semibold text-blue-800 mb-3">Informações da Proposta</h4>
                <div className="grid grid-cols-1 md:grid-cols-2 gap-4 text-sm">
                  <div>
                    <span className="font-medium">Cliente:</span> {(propostaSelecionada as any).cobrancas_franqueados?.unidades_franqueadas?.nome_franqueado || 'N/A'}
                  </div>
<<<<<<< HEAD
                  <div>
                    <span className="font-medium">CNPJ:</span> {propostaSelecionada.cnpj_unidade}
                  </div>
                  <div>
                    <span className="font-medium">Status:</span> 
                    <span className={`ml-2 px-2 py-1 text-xs font-medium rounded-full ${getStatusColor(propostaSelecionada.status_proposta)}`}>
                      {propostaSelecionada.status_proposta.toUpperCase()}
                    </span>
                  </div>
                  <div>
                    <span className="font-medium">Enviado por:</span> {propostaSelecionada.enviado_por}
                  </div>
                  <div>
                    <span className="font-medium">Data de Envio:</span> {formatarData(propostaSelecionada.created_at)}
                  </div>
                  <div>
                    <span className="font-medium">Canais:</span> {propostaSelecionada.canais_envio.join(', ')}
                  </div>
                  <div>
                    <span className="font-medium">Válida até:</span> {formatarData(propostaSelecionada.data_expiracao)}
                  </div>
                  {propostaSelecionada.aceito_em && (
                    <div>
                      <span className="font-medium">Aceita em:</span> {formatarData(propostaSelecionada.aceito_em)}
                    </div>
                  )}
                </div>
=======
        {modalAberto === 'simular' && (
          <div className="fixed inset-0 bg-black bg-opacity-50 flex items-center justify-center z-50">
            <div className="bg-white rounded-lg p-6 max-w-4xl w-full max-h-[90vh] overflow-y-auto">
              <>
                <div className="flex items-center justify-between mb-6">
                <h3 className="text-lg font-semibold">Detalhes da Simulação</h3>
                <button
                  onClick={() => setModalVisualizacao(false)}
                  className="text-gray-500 hover:text-gray-700"
                >
                  ✕
                </button>
>>>>>>> 7323c964
              </div>

              {/* Dados do Parcelamento */}
              {(propostaSelecionada as any).simulacoes_parcelamento && (
                <div className="bg-green-50 border border-green-200 rounded-lg p-4">
                  <h4 className="font-semibold text-green-800 mb-3">Dados do Parcelamento</h4>
                  <div className="grid grid-cols-1 md:grid-cols-2 gap-4 text-sm">
                    <div>
                      <span className="font-medium">Valor Original:</span> {formatarMoeda((propostaSelecionada as any).simulacoes_parcelamento.valor_original)}
                    </div>
                    <div>
                      <span className="font-medium">Valor Atualizado:</span> {formatarMoeda((propostaSelecionada as any).simulacoes_parcelamento.valor_atualizado)}
                    </div>
                    <div>
                      <span className="font-medium">Quantidade de Parcelas:</span> {(propostaSelecionada as any).simulacoes_parcelamento.quantidade_parcelas}x
                    </div>
                    <div>
                      <span className="font-medium">Valor por Parcela:</span> {formatarMoeda((propostaSelecionada as any).simulacoes_parcelamento.parcelas?.[0]?.valor || 0)}
                    </div>
                    <div>
                      <span className="font-medium">Multa:</span> 10% ({formatarMoeda(((propostaSelecionada as any).simulacoes_parcelamento.parcelas?.[0]?.multa || 0))})
                    </div>
                    <div>
                      <span className="font-medium">Juros Mora:</span> 1.5% ({formatarMoeda(((propostaSelecionada as any).simulacoes_parcelamento.parcelas?.[0]?.juros_mora || 0))})
                    </div>
                    <div className="md:col-span-2">
                      <span className="font-medium">Valor Total:</span> 
                      <span className="text-lg font-bold text-green-600 ml-2">
                        {formatarMoeda((propostaSelecionada as any).simulacoes_parcelamento.valor_total_parcelamento)}
                      </span>
                    </div>
                  </div>
                </div>
              )}

              {/* Cronograma de Parcelas */}
              {(propostaSelecionada as any).simulacoes_parcelamento?.parcelas && (
                <div className="bg-gray-50 border border-gray-200 rounded-lg p-4">
                  <h4 className="font-semibold text-gray-800 mb-3">Cronograma de Parcelas</h4>
                  <div className="overflow-x-auto">
                    <table className="min-w-full divide-y divide-gray-200">
                      <thead className="bg-gray-100">
                        <tr>
                          <th className="px-4 py-2 text-left text-xs font-medium text-gray-500 uppercase">Parcela</th>
                          <th className="px-4 py-2 text-left text-xs font-medium text-gray-500 uppercase">Valor</th>
                          <th className="px-4 py-2 text-left text-xs font-medium text-gray-500 uppercase">Vencimento</th>
                          <th className="px-4 py-2 text-left text-xs font-medium text-gray-500 uppercase">Multa</th>
                          <th className="px-4 py-2 text-left text-xs font-medium text-gray-500 uppercase">Juros Mora</th>
                        </tr>
                      </thead>
                      <tbody className="bg-white divide-y divide-gray-200">
                        {(propostaSelecionada as any).simulacoes_parcelamento.parcelas.map((parcela: any, index: number) => (
                          <tr key={index}>
                            <td className="px-4 py-2 text-sm text-gray-900">{parcela.numero}</td>
                            <td className="px-4 py-2 text-sm font-medium text-gray-900">{formatarMoeda(parcela.valor)}</td>
                            <td className="px-4 py-2 text-sm text-gray-900">{formatarData(parcela.data_vencimento)}</td>
                            <td className="px-4 py-2 text-sm text-gray-900">{formatarMoeda(parcela.multa)}</td>
                            <td className="px-4 py-2 text-sm text-gray-900">{formatarMoeda(parcela.juros_mora)}</td>
                          </tr>
                        ))}
                      </tbody>
                    </table>
                  </div>
                </div>
              )}

<<<<<<< HEAD
              {/* Mensagem Enviada */}
              <div className="bg-yellow-50 border border-yellow-200 rounded-lg p-4">
                <h4 className="font-semibold text-yellow-800 mb-3">Mensagem Enviada ao Cliente</h4>
                <div className="bg-white border rounded-lg p-4">
                  <pre className="whitespace-pre-wrap text-sm text-gray-700 font-sans">
                    {propostaSelecionada.mensagem_proposta}
                  </pre>
                </div>
              </div>
            </div>

            <div className="flex justify-end mt-6">
              <button
                onClick={() => setModalAberto(null)}
                className="px-4 py-2 bg-gray-600 text-white rounded-lg hover:bg-gray-700"
              >
                Fechar
              </button>
            </div>
          </div>
        </div>
      )}

      {/* Modal de Aceite */}
      {modalAberto === "aceite" && propostaSelecionada && (
        <div className="fixed inset-0 bg-black bg-opacity-50 flex items-center justify-center z-50">
          <div className="bg-white rounded-lg p-6 max-w-md w-full">
            <div className="flex items-center justify-between mb-6">
              <h3 className="text-lg font-semibold">
                Registrar Aceite da Proposta
              </h3>
              <button
                onClick={() => setModalAberto(null)}
                className="text-gray-500 hover:text-gray-700"
              >
                ✕
              </button>
            </div>

            <div className="space-y-4">
              <div className="bg-green-50 border border-green-200 rounded-lg p-4">
                <h4 className="font-medium text-green-800 mb-2">Proposta:</h4>
                <div className="text-sm text-green-700">
                  <p>
                    Cliente:{" "}
                    {
                      (propostaSelecionada as any).cobrancas_franqueados
                        ?.unidades_franqueadas?.nome_franqueado
                    }
                  </p>
                  <p>
                    Parcelas:{" "}
                    {
                      (propostaSelecionada as any).simulacoes_parcelamento
                        ?.quantidade_parcelas
                    }
                    x
                  </p>
                  <p>
                    Total:{" "}
                    {formatarMoeda(
                      (propostaSelecionada as any).simulacoes_parcelamento
                        ?.valor_total_parcelamento || 0
=======
                {/* Resumo Financeiro */}
                <div className="bg-gray-50 rounded-lg p-4">
                  <h4 className="font-medium text-gray-800 mb-3">Resumo Financeiro:</h4>
                  <div className="grid grid-cols-2 gap-4 text-sm">
                    <div>
                      <span className="text-gray-600">Valor Original:</span>
                      <p className="font-medium">{formatarMoeda(simulacaoAtual.valor_original)}</p>
                    </div>
                    <div>
                      <span className="text-gray-600">Valor Atualizado:</span>
                      <p className="font-medium text-red-600">{formatarMoeda(simulacaoAtual.valor_atualizado)}</p>
                    </div>
                    <div>
                      <span className="text-gray-600">Total Parcelamento:</span>
                      <p className="font-medium text-blue-600">{formatarMoeda(simulacaoAtual.valor_total_parcelamento)}</p>
                <div className="grid grid-cols-1 md:grid-cols-3 gap-4 mb-6">
                  <div>
                    <label className="block text-sm font-medium text-gray-700 mb-2">
                      Número de Parcelas *
                    </label>
                    <div className="flex items-center space-x-2">
                      <button
                        type="button"
                        onClick={() => {
                          const novoValor = Math.max(2, quantidadeParcelas - 1);
                {/* Resultado da Simulação */}
                {simulacao && (
                  <div className="bg-green-50 border border-green-200 rounded-lg p-6">
                    <h4 className="text-lg font-semibold text-green-800 mb-4">Resultado da Simulação</h4>
                    
                    <div className="grid grid-cols-1 md:grid-cols-2 gap-4 mb-4">
                      <div>
                        <span className="text-sm font-medium text-gray-700">Valor Original:</span>
                        <p className="text-lg font-bold text-gray-800">{formatarMoeda(simulacao.valor_original)}</p>
        {/* Modal de Visualização */}
        {modalAberto === 'visualizar' && propostaSelecionada && (
          <div className="fixed inset-0 bg-black bg-opacity-50 flex items-center justify-center z-50">
            <div className="bg-white rounded-lg p-6 max-w-4xl w-full max-h-[90vh] overflow-y-auto">
              <div className="flex items-center justify-between mb-6">
                <h3 className="text-lg font-semibold">Detalhes da Proposta</h3>
                <button onClick={fecharModal} className="text-gray-500 hover:text-gray-700">✕</button>
              </div>
              
              <div className="space-y-6">
                {/* Informações da Proposta */}
                <div className="grid grid-cols-1 md:grid-cols-3 gap-4">
                  <div className="bg-gray-50 rounded-lg p-4">
                    <div className="text-2xl font-bold text-blue-600">
                      {formatarMoeda((propostaSelecionada as any).simulacoes_parcelamento?.valor_total_parcelamento || 0)}
                    </div>
                    <div className="text-sm text-gray-600">Valor Total</div>
                  </div>
                  <div className="bg-gray-50 rounded-lg p-4">
                    <div className="text-2xl font-bold text-green-600">
                      {formatarMoeda((propostaSelecionada as any).simulacoes_parcelamento?.valor_entrada || 0)}
                    </div>
                    <div className="text-sm text-gray-600">Entrada</div>
                  </div>
                  <div className="bg-gray-50 rounded-lg p-4">
                    <div className="text-2xl font-bold text-purple-600">
                      {(propostaSelecionada as any).simulacoes_parcelamento?.quantidade_parcelas || 0}x
                    </div>
                    <div className="text-sm text-gray-600">Parcelas</div>
                  </div>
                </div>
                        ))}
                {/* Status da Proposta */}
                <div className="bg-blue-50 rounded-lg p-4">
                  <div className="flex items-center justify-between">
                    <span className="font-medium text-blue-800">Status:</span>
                    <span className={`px-3 py-1 rounded-full text-sm font-medium ${getStatusColor(propostaSelecionada.status_proposta)}`}>
                      {propostaSelecionada.status_proposta.toUpperCase()}
                    </span>
                  </div>
                  <div className="mt-2 text-sm text-blue-700">
                    <p>Enviado em: {formatarData(propostaSelecionada.created_at)}</p>
                    <p>Por: {propostaSelecionada.enviado_por}</p>
                    {propostaSelecionada.aceito_em && (
                      <p>Aceito em: {formatarData(propostaSelecionada.aceito_em)}</p>
>>>>>>> 7323c964
                    )}
                  </div>
                </div>
<<<<<<< HEAD
              </div>

              <div>
                <label className="block text-sm font-medium text-gray-700 mb-2">
                  Método de Aceite
                </label>
                <select
                  value={formAceite.metodo_aceite}
                  onChange={(e) =>
                    setFormAceite({
                      ...formAceite,
                      metodo_aceite: e.target.value as any,
                    })
                  }
                  className="w-full px-3 py-2 border border-gray-300 rounded-lg focus:ring-2 focus:ring-green-500"
                >
                  <option value="whatsapp">WhatsApp</option>
                  <option value="email">Email</option>
                  <option value="telefone">Telefone</option>
                  <option value="painel">Painel</option>
                </select>
              </div>

              <div>
                <label className="block text-sm font-medium text-gray-700 mb-2">
                  Observações do Aceite
                </label>
                <textarea
                  value={formAceite.observacoes}
                  onChange={(e) =>
                    setFormAceite({
                      ...formAceite,
                      observacoes: e.target.value,
                    })
                  }
                  rows={3}
                  className="w-full px-3 py-2 border border-gray-300 rounded-lg focus:ring-2 focus:ring-green-500"
                  placeholder="Como foi confirmado o aceite..."
                />
              </div>
            </div>

            <div className="flex space-x-3 mt-6">
              <button
                onClick={registrarAceite}
                disabled={processandoAceite}
                className="flex-1 px-4 py-2 bg-green-600 text-white rounded-lg hover:bg-green-700 disabled:opacity-50"
              >
                {processandoAceite ? "Registrando..." : "Confirmar Aceite"}
              </button>
              <button
                onClick={() => setModalAberto(null)}
                className="px-4 py-2 bg-gray-600 text-white rounded-lg hover:bg-gray-700"
              >
                Cancelar
              </button>
            </div>
          </div>
        </div>
      )}
      {/* Modal Selecionar Cobrança */}
      {modalAberto === "selecionarCobranca" && (
        <div className="fixed inset-0 bg-black bg-opacity-50 flex items-center justify-center z-50">
          <div className="bg-white rounded-lg p-6 max-w-5xl w-full max-h-[80vh] overflow-y-auto">
            <div className="flex items-center justify-between mb-4">
              <h3 className="text-lg font-semibold">Selecionar Cobrança</h3>
              <button
                onClick={() => setModalAberto(null)}
                className="text-gray-500 hover:text-gray-700"
              >
                ✕
              </button>
            </div>

            <div className="grid grid-cols-1 md:grid-cols-4 gap-3 mb-4">
              <input
                type="text"
                value={filtroNomeUnidade}
                onChange={(e) => setFiltroNomeUnidade(e.target.value)}
                placeholder="Nome da unidade"
                className="px-3 py-2 border border-gray-300 rounded-lg focus:ring-2 focus:ring-green-500"
              />
              <input
                type="text"
                value={filtroCnpjUnidade}
                onChange={(e) => setFiltroCnpjUnidade(e.target.value)}
                placeholder="CNPJ da unidade"
                className="px-3 py-2 border border-gray-300 rounded-lg focus:ring-2 focus:ring-green-500"
              />
              <input
                type="text"
                value={filtroCodigoUnidade}
                onChange={(e) => setFiltroCodigoUnidade(e.target.value)}
                placeholder="Código da unidade"
                className="px-3 py-2 border border-gray-300 rounded-lg focus:ring-2 focus:ring-green-500"
              />
              <div className="grid grid-cols-2 gap-2">
                <input
                  type="number"
                  step="0.01"
                  value={filtroValorMin}
                  onChange={(e) => setFiltroValorMin(e.target.value)}
                  placeholder="Valor mín."
                  className="px-3 py-2 border border-gray-300 rounded-lg focus:ring-2 focus:ring-green-500"
                />
                <input
                  type="number"
                  step="0.01"
                  value={filtroValorMax}
                  onChange={(e) => setFiltroValorMax(e.target.value)}
                  placeholder="Valor máx."
                  className="px-3 py-2 border border-gray-300 rounded-lg focus:ring-2 focus:ring-green-500"
                />
              </div>
            </div>
            <div className="flex gap-2 mb-4">
              <button
                onClick={carregarCobrancas}
                className="px-4 py-2 bg-[#6b3a10] text-white rounded-lg hover:bg-[#a35919] transition-colors duration-200"
              >
                Buscar
              </button>
              <button
                onClick={() => {
                  setFiltroNomeUnidade("");
                  setFiltroCnpjUnidade("");
                  setFiltroCodigoUnidade("");
                  setFiltroValorMin("");
                  setFiltroValorMax("");
                  carregarCobrancas();
                }}
                className="px-4 py-2 bg-gray-200 text-gray-800 rounded-lg hover:bg-gray-300"
              >
                Resetar
              </button>
            </div>

            {/* Controles de paginação (topo) */}
            {cobrancas.length > 0 && (
              <div className="flex items-center justify-between mb-3 text-sm text-gray-700">
                {(() => {
                  const total = cobrancas.length;
                  const totalPaginas = Math.max(1, Math.ceil(total / pageSize));
                  const inicio = (paginaAtual - 1) * pageSize + 1;
                  const fim = Math.min(paginaAtual * pageSize, total);
                  return (
                    <>
                      <div>
                        Mostrando {inicio}–{fim} de {total}
                      </div>
                      <div className="flex items-center gap-2">
                        <button
                          onClick={() => setPaginaAtual((p) => Math.max(1, p - 1))}
                          disabled={paginaAtual === 1}
                          className="px-3 py-1 border rounded disabled:opacity-50"
                        >
                          Anterior
                        </button>
                        <span>
                          Página {paginaAtual} de {totalPaginas}
                        </span>
                        <button
                          onClick={() => setPaginaAtual((p) => Math.min(totalPaginas, p + 1))}
                          disabled={paginaAtual === totalPaginas}
                          className="px-3 py-1 border rounded disabled:opacity-50"
                        >
                          Próxima
                        </button>
                      </div>
                    </>
                  );
                })()}
              </div>
            )}

            {carregandoCobrancas ? (
              <div className="text-center py-6">
                <RefreshCw className="w-8 h-8 animate-spin text-green-600 mx-auto mb-2" />
                <p className="text-gray-600">Carregando cobranças...</p>
              </div>
            ) : (
              <div className="space-y-3">
                {cobrancas.length === 0 ? (
                  <div className="text-center py-6 text-gray-600">Nenhuma cobrança encontrada</div>
                ) : (
                  // Fatia da página atual com 50 itens
                  cobrancas
                    .slice((paginaAtual - 1) * pageSize, (paginaAtual - 1) * pageSize + pageSize)
                    .map((c) => (
                    <div key={c.id} className="border border-gray-200 rounded-lg p-4 flex items-center justify-between">
                      <div className="text-sm text-gray-700">
                        <div className="font-medium text-gray-900">
                          {c.unidades_franqueadas?.nome_unidade || c.cliente}
                        </div>
                        <div className="text-gray-600">CNPJ: {c.cnpj}</div>
                        <div className="flex gap-4">
                          <span>Valor: <span className="font-medium">{formatarMoeda(c.valor_atualizado || c.valor_original)}</span></span>
                          <span>Venc.: <span className="font-medium">{formatarData(c.data_vencimento)}</span></span>
                          <span>Status: <span className="font-medium capitalize">{c.status}</span></span>
                        </div>
                      </div>
                      <button
                        onClick={() => {
                          setCobrancaSelecionada(c);
                          setFormSimulacao((prev) => ({ ...prev, titulo_id: c.id }));
                          setModalAberto(null);
                          toast.success("Cobrança selecionada");
                        }}
                        className="px-3 py-2 bg-[#ff9923] text-white rounded-lg hover:bg-[#ffc31a] transition-colors duration-200"
                      >
                        Selecionar
                      </button>
                    </div>
                  ))
                )}
              </div>
            )}

            {/* Controles de paginação (rodapé) */}
            {cobrancas.length > 0 && (
              <div className="flex items-center justify-between mt-4 text-sm text-gray-700">
                {(() => {
                  const total = cobrancas.length;
                  const totalPaginas = Math.max(1, Math.ceil(total / pageSize));
                  const inicio = (paginaAtual - 1) * pageSize + 1;
                  const fim = Math.min(paginaAtual * pageSize, total);
                  return (
                    <>
                      <div>
                        Mostrando {inicio}–{fim} de {total}
                      </div>
                      <div className="flex items-center gap-2">
                        <button
                          onClick={() => setPaginaAtual((p) => Math.max(1, p - 1))}
                          disabled={paginaAtual === 1}
                          className="px-3 py-1 border rounded disabled:opacity-50"
                        >
                          Anterior
                        </button>
                        <span>
                          Página {paginaAtual} de {totalPaginas}
                        </span>
                        <button
                          onClick={() => setPaginaAtual((p) => Math.min(totalPaginas, p + 1))}
                          disabled={paginaAtual === totalPaginas}
                          className="px-3 py-1 border rounded disabled:opacity-50"
                        >
                          Próxima
                        </button>
                      </div>
                    </>
                  );
                })()}
              </div>
            )}
=======
                      <button
                {/* Cronograma */}
                {(propostaSelecionada as any).simulacoes_parcelamento?.parcelas && (
                  <div>
                    <h5 className="font-medium text-gray-800 mb-3">Cronograma de Parcelas:</h5>
                    <div className="max-h-40 overflow-y-auto">
                      {(propostaSelecionada as any).simulacoes_parcelamento.parcelas.map((parcela: any, index: number) => (
                        <div key={index} className="flex justify-between items-center p-2 border-b border-gray-200">
                          <span>Parcela {parcela.numero}</span>
                          <span>{formatarData(parcela.data_vencimento)}</span>
                          <span className="font-medium">{formatarMoeda(parcela.valor)}</span>
                        </div>
                      ))}
                    </div>
                  </div>
                )}
              </div>
            </div>
>>>>>>> 7323c964
          </div>
        )}
      </>
    </div>
  );
}<|MERGE_RESOLUTION|>--- conflicted
+++ resolved
@@ -465,213 +465,6 @@
             <h3 className="text-lg font-semibold text-gray-800 mb-6">
               Simulador de Parcelamento
             </h3>
-<<<<<<< HEAD
-=======
-            <p className="text-gray-500">
-              {busca ? "Tente ajustar os termos de busca" : "Não há cobranças disponíveis para parcelamento"}
-            </p>
-          </div>
-        ) : (
-          <>
-            {/* Visualização em Cards */}
-            {visualizacao === "cards" && (
-              <div className="grid grid-cols-1 md:grid-cols-2 lg:grid-cols-3 gap-6">
-                {cobrancasFiltradas.map((cobranca) => (
-                  <CardCobranca key={cobranca.id} cobranca={cobranca} />
-                ))}
-              </div>
-            )}
-
-            {/* Visualização em Lista */}
-            {visualizacao === "lista" && (
-              <div className="overflow-x-auto">
-                <table className="min-w-full divide-y divide-gray-200">
-                  <thead className="bg-gray-50">
-                    <tr>
-                      <th className="px-6 py-3 text-left text-xs font-medium text-gray-500 uppercase tracking-wider">
-                        Cliente
-                      </th>
-                      <th className="px-6 py-3 text-left text-xs font-medium text-gray-500 uppercase tracking-wider">
-                        Valor Original
-                      </th>
-                      <th className="px-6 py-3 text-left text-xs font-medium text-gray-500 uppercase tracking-wider">
-                        Valor Atualizado
-                      </th>
-                      <th className="px-6 py-3 text-left text-xs font-medium text-gray-500 uppercase tracking-wider">
-                        Vencimento
-                      </th>
-                      <th className="px-6 py-3 text-left text-xs font-medium text-gray-500 uppercase tracking-wider">
-                        Status Atraso
-                      </th>
-                      <th className="px-6 py-3 text-left text-xs font-medium text-gray-500 uppercase tracking-wider">
-                        Ação
-                      </th>
-                    </tr>
-                  </thead>
-                  <tbody className="bg-white divide-y divide-gray-200">
-                    {cobrancasFiltradas.map((cobranca) => (
-                      <LinhaCobranca key={cobranca.id} cobranca={cobranca} />
-                    ))}
-                  </tbody>
-                </table>
-              </div>
-            )}
-          </>
-        )}
-      </div>
-
-      <>
-        {/* Modal de Simulação */}
-      {modalAberto === "simular" && cobrancasParaSimular.length > 0 && (
-        <div className="fixed inset-0 bg-black bg-opacity-50 flex items-center justify-center z-50">
-          <div className="bg-white rounded-lg p-6 max-w-4xl w-full max-h-[90vh] overflow-y-auto">
-            <div className="flex items-center justify-between mb-6">
-              <h3 className="text-lg font-semibold">
-                {cobrancasParaSimular.length > 1 
-                  ? `Simular Parcelamento - ${cobrancasParaSimular.length} cobranças selecionadas`
-                  : `Simular Parcelamento - ${cobrancasParaSimular[0].cliente}`
-                }
-              </h3>
-              <button
-                onClick={fecharModal}
-                className="text-gray-500 hover:text-gray-700"
-              >
-                ✕
-              </button>
-            </div>
-
-            <div className="space-y-6">
-              {/* Informações das Cobranças */}
-              <div className="bg-gray-50 rounded-lg p-4">
-                <h4 className="font-medium text-gray-800 mb-3">
-                  {cobrancasParaSimular.length > 1 
-                    ? `Dados das ${cobrancasParaSimular.length} Cobranças Selecionadas:`
-                    : "Dados da Cobrança:"
-                  }
-                </h4>
-                
-                {cobrancasParaSimular.length === 1 ? (
-                  // Exibição para uma cobrança
-                  <div className="grid grid-cols-1 md:grid-cols-3 gap-4 text-sm">
-                    <div>
-                      <span className="text-gray-600">Cliente:</span>
-                      <p className="font-medium">{cobrancasParaSimular[0].cliente}</p>
-                    </div>
-                    <div>
-                      <span className="text-gray-600">CNPJ/CPF:</span>
-                      <p className="font-medium">
-                        {formatarCNPJCPF(
-                          cobrancasParaSimular[0].cnpj || cobrancasParaSimular[0].cpf || ""
-                        )}
-                      </p>
-                    </div>
-                    <div>
-                      <span className="text-gray-600">Valor Original:</span>
-                      <p className="font-medium">
-                        {formatarMoeda(cobrancasParaSimular[0].valor_original)}
-                      </p>
-                    </div>
-                    <div>
-                      <span className="text-gray-600">Valor Atualizado:</span>
-                      <p className="font-medium text-red-600">
-                        {formatarMoeda(
-                          cobrancasParaSimular[0].valor_atualizado ||
-                            cobrancasParaSimular[0].valor_original
-                        )}
-                      </p>
-                    </div>
-                    <div>
-                      <span className="text-gray-600">Vencimento:</span>
-                      <p className="font-medium">
-                        {formatarData(cobrancasParaSimular[0].data_vencimento)}
-                      </p>
-                    </div>
-                    <div>
-                      <span className="text-gray-600">Dias em Atraso:</span>
-                      <p className="font-medium">
-                        {cobrancasParaSimular[0].dias_em_atraso || 0} dias
-                      </p>
-                    </div>
-                  </div>
-                ) : (
-                  // Exibição para múltiplas cobranças
-                  <div className="space-y-4">
-                    {/* Resumo consolidado */}
-                    <div className="grid grid-cols-1 md:grid-cols-3 gap-4 text-sm bg-white rounded-lg p-4 border">
-                      <div>
-                        <span className="text-gray-600">Cliente:</span>
-                        <p className="font-medium">{cobrancasParaSimular[0].cliente}</p>
-                      </div>
-                      <div>
-                        <span className="text-gray-600">CNPJ/CPF:</span>
-                        <p className="font-medium">
-                          {formatarCNPJCPF(
-                            cobrancasParaSimular[0].cnpj || cobrancasParaSimular[0].cpf || ""
-                          )}
-                        </p>
-                      </div>
-                      <div>
-                        <span className="text-gray-600">Total de Cobranças:</span>
-                        <p className="font-medium text-blue-600">
-                          {cobrancasParaSimular.length} cobranças
-                        </p>
-                      </div>
-                      <div>
-                        <span className="text-gray-600">Valor Original Total:</span>
-                        <p className="font-medium">
-                          {formatarMoeda(
-                            cobrancasParaSimular.reduce((acc, c) => acc + c.valor_original, 0)
-                          )}
-                        </p>
-                      </div>
-                      <div>
-                        <span className="text-gray-600">Valor Atualizado Total:</span>
-                        <p className="font-medium text-red-600">
-                          {formatarMoeda(
-                            cobrancasParaSimular.reduce((acc, c) => 
-                              acc + (c.valor_atualizado || c.valor_original), 0
-                            )
-                          )}
-                        </p>
-                      </div>
-                      <div>
-                        <span className="text-gray-600">Maior Atraso:</span>
-                        <p className="font-medium">
-                          {Math.max(...cobrancasParaSimular.map(c => c.dias_em_atraso || 0))} dias
-                        </p>
-                      </div>
-                    </div>
-                    
-                    {/* Lista detalhada das cobranças */}
-                    <div>
-                      <h5 className="font-medium text-gray-700 mb-2">Detalhamento das Cobranças:</h5>
-                      <div className="max-h-40 overflow-y-auto space-y-2">
-                        {cobrancasParaSimular.map((cobranca, index) => (
-                          <div key={cobranca.id} className="flex justify-between items-center p-2 bg-white rounded border text-sm">
-                            <div>
-                              <span className="font-medium">Cobrança {index + 1}</span>
-                              <span className="text-gray-500 ml-2">
-                                (Venc: {formatarData(cobranca.data_vencimento)})
-                              </span>
-                            </div>
-                            <div className="text-right">
-                              <div className="font-medium">
-                                {formatarMoeda(cobranca.valor_atualizado || cobranca.valor_original)}
-                              </div>
-                              <div className="text-xs text-gray-500">
-                                {cobranca.dias_em_atraso || 0} dias atraso
-                              </div>
-                            </div>
-                          </div>
-                        ))}
-                      </div>
-                    </div>
-                  </div>
-                )}
-                </div>
-              </div>
->>>>>>> 7323c964
-
             <div className="grid grid-cols-1 md:grid-cols-2 gap-6">
               <div className="space-y-4">
                 <div>
@@ -1304,7 +1097,6 @@
                   <div>
                     <span className="font-medium">Cliente:</span> {(propostaSelecionada as any).cobrancas_franqueados?.unidades_franqueadas?.nome_franqueado || 'N/A'}
                   </div>
-<<<<<<< HEAD
                   <div>
                     <span className="font-medium">CNPJ:</span> {propostaSelecionada.cnpj_unidade}
                   </div>
@@ -1332,20 +1124,6 @@
                     </div>
                   )}
                 </div>
-=======
-        {modalAberto === 'simular' && (
-          <div className="fixed inset-0 bg-black bg-opacity-50 flex items-center justify-center z-50">
-            <div className="bg-white rounded-lg p-6 max-w-4xl w-full max-h-[90vh] overflow-y-auto">
-              <>
-                <div className="flex items-center justify-between mb-6">
-                <h3 className="text-lg font-semibold">Detalhes da Simulação</h3>
-                <button
-                  onClick={() => setModalVisualizacao(false)}
-                  className="text-gray-500 hover:text-gray-700"
-                >
-                  ✕
-                </button>
->>>>>>> 7323c964
               </div>
 
               {/* Dados do Parcelamento */}
@@ -1412,7 +1190,6 @@
                 </div>
               )}
 
-<<<<<<< HEAD
               {/* Mensagem Enviada */}
               <div className="bg-yellow-50 border border-yellow-200 rounded-lg p-4">
                 <h4 className="font-semibold text-yellow-800 mb-3">Mensagem Enviada ao Cliente</h4>
@@ -1476,91 +1253,9 @@
                     {formatarMoeda(
                       (propostaSelecionada as any).simulacoes_parcelamento
                         ?.valor_total_parcelamento || 0
-=======
-                {/* Resumo Financeiro */}
-                <div className="bg-gray-50 rounded-lg p-4">
-                  <h4 className="font-medium text-gray-800 mb-3">Resumo Financeiro:</h4>
-                  <div className="grid grid-cols-2 gap-4 text-sm">
-                    <div>
-                      <span className="text-gray-600">Valor Original:</span>
-                      <p className="font-medium">{formatarMoeda(simulacaoAtual.valor_original)}</p>
-                    </div>
-                    <div>
-                      <span className="text-gray-600">Valor Atualizado:</span>
-                      <p className="font-medium text-red-600">{formatarMoeda(simulacaoAtual.valor_atualizado)}</p>
-                    </div>
-                    <div>
-                      <span className="text-gray-600">Total Parcelamento:</span>
-                      <p className="font-medium text-blue-600">{formatarMoeda(simulacaoAtual.valor_total_parcelamento)}</p>
-                <div className="grid grid-cols-1 md:grid-cols-3 gap-4 mb-6">
-                  <div>
-                    <label className="block text-sm font-medium text-gray-700 mb-2">
-                      Número de Parcelas *
-                    </label>
-                    <div className="flex items-center space-x-2">
-                      <button
-                        type="button"
-                        onClick={() => {
-                          const novoValor = Math.max(2, quantidadeParcelas - 1);
-                {/* Resultado da Simulação */}
-                {simulacao && (
-                  <div className="bg-green-50 border border-green-200 rounded-lg p-6">
-                    <h4 className="text-lg font-semibold text-green-800 mb-4">Resultado da Simulação</h4>
-                    
-                    <div className="grid grid-cols-1 md:grid-cols-2 gap-4 mb-4">
-                      <div>
-                        <span className="text-sm font-medium text-gray-700">Valor Original:</span>
-                        <p className="text-lg font-bold text-gray-800">{formatarMoeda(simulacao.valor_original)}</p>
-        {/* Modal de Visualização */}
-        {modalAberto === 'visualizar' && propostaSelecionada && (
-          <div className="fixed inset-0 bg-black bg-opacity-50 flex items-center justify-center z-50">
-            <div className="bg-white rounded-lg p-6 max-w-4xl w-full max-h-[90vh] overflow-y-auto">
-              <div className="flex items-center justify-between mb-6">
-                <h3 className="text-lg font-semibold">Detalhes da Proposta</h3>
-                <button onClick={fecharModal} className="text-gray-500 hover:text-gray-700">✕</button>
-              </div>
-              
-              <div className="space-y-6">
-                {/* Informações da Proposta */}
-                <div className="grid grid-cols-1 md:grid-cols-3 gap-4">
-                  <div className="bg-gray-50 rounded-lg p-4">
-                    <div className="text-2xl font-bold text-blue-600">
-                      {formatarMoeda((propostaSelecionada as any).simulacoes_parcelamento?.valor_total_parcelamento || 0)}
-                    </div>
-                    <div className="text-sm text-gray-600">Valor Total</div>
-                  </div>
-                  <div className="bg-gray-50 rounded-lg p-4">
-                    <div className="text-2xl font-bold text-green-600">
-                      {formatarMoeda((propostaSelecionada as any).simulacoes_parcelamento?.valor_entrada || 0)}
-                    </div>
-                    <div className="text-sm text-gray-600">Entrada</div>
-                  </div>
-                  <div className="bg-gray-50 rounded-lg p-4">
-                    <div className="text-2xl font-bold text-purple-600">
-                      {(propostaSelecionada as any).simulacoes_parcelamento?.quantidade_parcelas || 0}x
-                    </div>
-                    <div className="text-sm text-gray-600">Parcelas</div>
-                  </div>
+                    )}
+                  </p>
                 </div>
-                        ))}
-                {/* Status da Proposta */}
-                <div className="bg-blue-50 rounded-lg p-4">
-                  <div className="flex items-center justify-between">
-                    <span className="font-medium text-blue-800">Status:</span>
-                    <span className={`px-3 py-1 rounded-full text-sm font-medium ${getStatusColor(propostaSelecionada.status_proposta)}`}>
-                      {propostaSelecionada.status_proposta.toUpperCase()}
-                    </span>
-                  </div>
-                  <div className="mt-2 text-sm text-blue-700">
-                    <p>Enviado em: {formatarData(propostaSelecionada.created_at)}</p>
-                    <p>Por: {propostaSelecionada.enviado_por}</p>
-                    {propostaSelecionada.aceito_em && (
-                      <p>Aceito em: {formatarData(propostaSelecionada.aceito_em)}</p>
->>>>>>> 7323c964
-                    )}
-                  </div>
-                </div>
-<<<<<<< HEAD
               </div>
 
               <div>
@@ -1816,29 +1511,9 @@
                 })()}
               </div>
             )}
-=======
-                      <button
-                {/* Cronograma */}
-                {(propostaSelecionada as any).simulacoes_parcelamento?.parcelas && (
-                  <div>
-                    <h5 className="font-medium text-gray-800 mb-3">Cronograma de Parcelas:</h5>
-                    <div className="max-h-40 overflow-y-auto">
-                      {(propostaSelecionada as any).simulacoes_parcelamento.parcelas.map((parcela: any, index: number) => (
-                        <div key={index} className="flex justify-between items-center p-2 border-b border-gray-200">
-                          <span>Parcela {parcela.numero}</span>
-                          <span>{formatarData(parcela.data_vencimento)}</span>
-                          <span className="font-medium">{formatarMoeda(parcela.valor)}</span>
-                        </div>
-                      ))}
-                    </div>
-                  </div>
-                )}
-              </div>
-            </div>
->>>>>>> 7323c964
           </div>
-        )}
-      </>
+        </div>
+      )}
     </div>
   );
 }